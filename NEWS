* What is new in gsl-2.4:

<<<<<<< HEAD
** added check for nz == 0 in gsl_spmatrix_get
   (reported by Manuel Schmitz)
=======
** permit zero-dimension blocks, vectors, matrics, subvectors,
   submatrices, and views of the above (bug #49988)
>>>>>>> 791e3020

** added routine gsl_linalg_COD_lssolve2 for regularized
   least squares problems

* What was new in gsl-2.3:

** bug fix in documentation for gsl_linalg_LU_refine
   (bug #49728, Joey De Pauw)

** added gsl_multifit_linear_tsvd and gsl_multifit_wlinear_tsvd
   to give user more control over cutoff for truncated SVD

** added routines for Generalized Cross Validation for
   regularized linear least squares

** improved rstat example program and added documentation for
   gsl_rstat_sd_mean (Jonathan Leto)

** added function gsl_multifit_linear_rank

** bug fix in nonlinear least squares when using data weights with
   finite-difference Jacobian

** add 2D subspace method for large systems (multilarge_nlinear)

** bug fix in gsl_ran_beta for small parameters
   (bug #47646, Yu Liu)

** bug fix in gsl_complex_tan for negative imaginary arguments
   (bug #47347, Yu Liu)

** doc bug fix: value of golden ratio

** fixed scaling issue in 2D subspace nonlinear least squares
   method

** optimize dogleg methods to calculate Gauss-Newton point
   only when needed

* What was new in gsl-2.2.1:

** reverted gsl_linalg_cholesky_decomp to its previous behavior
   so it is backward compatible; new cholesky routine is
   gsl_linalg_cholesky_decomp1

* What was new in gsl-2.2:

** updated gsl_linalg_cholesky_invert to use Level-2 BLAS
   and added function gsl_linalg_pcholesky_invert

** added functions gsl_linalg_tri_*_invert for inverting
   triangular matrices

** fix GSL_EIGEN_SORT_VAL_{ASC,DESC} for nonsymmetric
   eigensystems (Victor Zverovich)

** added complete orthogonal decomposition routines
   (gsl_linalg_COD)

** bug fix where median calculation wasn't reset in
   gsl_rstat_reset(); added gsl_rstat_quantile_reset() function
   (reported by Pedro Donato)

** added multivariate Gaussian random distribution
   gsl_ran_multivariate_gaussian (Timothée Flutre)

** added functions to estimate the 1-norm reciprocal condition
   number for various matrix factorizations:
     * gsl_linalg_cholesky_rcond
     * gsl_linalg_QRPT_rcond

** added functions gsl_linalg_QRPT_{lssolve,lssolve2} to
   compute least squares solutions with the QRPT decomposition

** added function gsl_permute_matrix()

** added modified Cholesky factorization (gsl_linalg_mcholesky)
   to handle symmetric indefinite matrices

** added pivoted Cholesky factorization (gsl_linalg_pcholesky)
   for ill-conditioned matrices

** rewrote (real) Cholesky decomposition to use
   a Level-2 blas algorithm instead of Level-1. Flop
   count is about the same but the code is much simpler
   and easier to follow

** completely rewritten nonlinear least squares module,
   including support for large problems; the user may
   now control the linear solver used, the trust region
   updating strategy, and the scaling method. In addition,
   support has been added for the geodesic acceleration
   step (Transtrum 2011) which can speed up convergence
   on a wide class of problems.

** added gsl_rstat_rms() for root mean square

** optimized lmniel nonlinear least squares solver
   (bug #46369)

** improved precision in Bessel K0/K1 near x = 2
   (Pavel Holoborodko, bug #47401)

** added support for compressed row storage sparse
   matrices (Alexis Tantet)

** bug fix in convergence check of hypergeometric 2F1
   function (bug #45926)

** added gsl_multilarge_linear_lcurve() to compute
   the L-curve for large linear systems

** updated multilarge normal equations method to use
   new Cholesky scaling for better numerical stability

** added scaling to Cholesky routines to reduce the
   condition number prior to factorization

* What was new in gsl-2.1:

** added test suite for example programs

** bug fix when compiling with #undef GSL_DISABLE_DEPRECATED

** bug fix in setting libtool age versioning

** bug fix in gsl_multifit_wlinear()

** added gsl_multifit_linear_rcond() to compute reciprocal
   condition number of least squares matrix

** added gsl_multilarge module for large linear least squares
   systems

* What was new in gsl-2.0:

** fixed bug #43258 for hypergeometric functions (Raymond Rogers)

** added L-curve analysis routines for linear Tikhonov regression

** add running statistics module

** added bilinear and bicubic interpolation (David Zaslavsky)

** added function gsl_multifit_robust_residuals to compute robust
   fit residuals

** added Steffen monotonic interpolation method (Jean-François Caron)

** added new nonlinear least squares solver 'lmniel' suitable for
   systems with large numbers of data

** nonlinear least squares solver now tracks the number of function
   and Jacobian evaluations, see example program for details

** the 'fdf' field of gsl_multifit_function_fdf is now deprecated
   and does not need to be specified for nonlinear least squares
   problems

** added extensive test suite to nonlinear least squares module,
   resulting in a few minor bug fixes; the routine
   gsl_multifit_fdfsolver_driver has been rewritten (with API change)
   to handle the various error codes of the lmsder iterate
   routine, resulting in a high level caller which is highly robust
   for a wide class of problems

** added support for sparse matrices, including a GMRES
   iterative linear solver

** added routines gsl_linalg_givens and gsl_linalg_givens_gv
   for Givens rotations

** added Tikhonov (ridge) regularization to least squares module
   (linear and nonlinear)

** removed unused argument 'n' from gsl_sf_ellint_D

** merged bspline_deriv_workspace into bspline_workspace to simplify
   bspline API; the functions
     gsl_bspline_deriv_alloc
     gsl_bspline_deriv_free
   are now deprecated and will be removed in a future release.

** merged ALF extension into GSL for associated Legendre functions;
   api has changed; consequently the functions:
     gsl_sf_legendre_Plm_array
     gsl_sf_legendre_Plm_deriv_array
     gsl_sf_legendre_sphPlm_array
     gsl_sf_legendre_sphPlm_deriv_array
     gsl_sf_legendre_array_size
   are now deprecated and will be removed in a future release.

** added function gsl_multifit_robust_weights to allow user to
   access the various weighting functions

* What was new in gsl-1.16:

** fixed error in gsl_rng_fwrite where uninitialized padding
   bytes were being written (bug #39104)

** fixed error in gsl_block_alloc where padding bytes were not
   properly initialized (bugs #39101,#39102,#39103)

** fixed error in ntuple/test.c where padding bytes were not
   properly initialized (bug #39105)

** fixed triangle selection bug in gsl_sf_coupling_6j_e and
   gsl_sf_coupling_9j_e (bugs #39466 and #29606) (Håkan Johansson and
   Alexey Illarionov)

** added higher level wrapper routine gsl_multifit_fdfsolver_driver

** converted gsl_multifit_linear_residuals to use dgemv to improve
   efficiency (bug #39153)

** added functions gsl_stats_spearman and gsl_sort_vector2 to compute
   Spearman rank correlation

** added function gsl_poly_dd_hermite_init for Hermite interpolation

** Added support for robust linear least squares

** Added function gsl_linalg_SV_leverage for computing statistical
   leverages from SVD decomposition

** Added support for approximating the Jacobian of nonlinear least
   squares fits using forward finite differences

** Extended gsl_sf_coupling_3j to allow larger range and to handle
   the special case (ja jb jc; 0 0 0)=0 when ja+jb+jc is odd

** Fixed gsl_sf_mathieu_se_array to return zero when the order is zero
   [bug #33679].

** Fixed overflow in gsl_sf_lncosh for large negative x (x<-354).

** Improved gsl_ran_negative_binomial_pdf to avoid underflow/overflow
   for large arguments.

** Multisets now allow k strictly greater than n.

** Fixed gsl_matrix_complex_fwrite/fread failure for noncontiguous
   matrices (Matthias Sitte).

* What was new in gsl-1.15:

** Added Tuomo Keskitalo's new ode branch ode-initval2 with a
   gsl_odeiv2 prefix. This provides proper support for implicit
   solvers.  It is intended to be the new default for differential
   equations.  The existing gsl_odeiv routines will be retained for
   binary compatibility but their interface will be deprecated.

** Added new gsl_integrate_cquad routines for robust integration of
   difficult functions using the doubly-adaptive CQUAD algorithm
   (Pedro Gonnet).

** Added error checking to CBLAS functions (José Luis García Pallero)

** Added a new function gsl_integration_glfixed_point to return
   ordered Gauss-Legendre points and weights contained within a
   gsl_integration_glfixed_table [bug #32237].

** Added a new function gsl_interp_type_min_size to return the size of
   an interpolation type.

** Added a function gsl_pow_uint(x,n) to compute x^n for unsigned
   exponents (needed when n exceeds the range of signed integers).

** Added new routine gsl_linalg_complex_cholesky_invert to handle the
   matrix inversion for complex Cholesky decompositions (Huan Wu).

** Added the functions gsl_vector_equal(x,y) and gsl_matrix_equal(x,y)
   for testing equality of two vectors or matrices.

** Added function gsl_eigen_nonsymmv_params to control the balancing
   transformation for eigenvector calculations. Balancing is now
   turned off by default for gsl_eigen_nonsymmv.

** It is now possible to choose an alternative cblas library via
   pkg-config using the GSL_CBLAS_LIB environment variable or
   the pkg-config --define-variable option.

** The jacobi method gsl_eigen_jacobi now uses the norm of the
   off-diagonal elements for its convergence criterion, as in
   algorithm 8.4.3 of Golub and van Loan.

** The newton multiroot solvers now return an error when a singular
   jacobian is detected.

** The interpolation functions now return NaN and when x is out of range,
   instead of extrapolating.

** The gsl_multimin_fdfsolver multidimensional minimisers now return
   GSL_ENOPROG immediately if the generated trial point does not
   differ from the initial point (to machine precision), avoiding
   unnecessary further iterations.

** Extended the range of gsl_sf_bessel_lnKnu_e by rescaling
   intermediate results to avoid internal overflows [bug #31528].

** Improved the result of gsl_sf_atanint_e for large arguments by
   adding the first order 1/x correction term. [bug #29562]

** Fixed the gsl_rng_ranlxs generators to enforce a maximum seed value
   of 2^31-1.  Larger seed values corrupted the random number state
   and caused out of range values to be returned.

** Fixed gsl_ran_chisq_pdf(x,nu) to return correct result of 1/2
   instead of 0 when x=0 and nu=2, and +inf when x=0 and nu<2.

** Fixed gsl_pow_int(x,n) to avoid an infinite loop when n=INT_MIN due
   to wrapping of signed integers.

** Fixed gsl_sf_hyperg_2F1(a,b,c,x) to avoid returning NaN for
   arguments |a|>10. [bug #24812]

** Avoid spurious underflow return code in gsl_sf_beta_inc_e when
   intermediate underflow does not affect the result. [bug #30933]

** Avoid segfault in Chebyshev series derivatives gsl_cheb_calc_deriv
   for n=1. [bug #29139]

* What was new in gsl-1.14:

** Upgraded to latest libtool, autoconf and automake (libtool-2.2.6b,
   autoconf-2.65, automake-1.11.1).  Fixes security hole in 'make
   dist' (see Automake CVE-2009-4029).

** Added support for "multisets", which are similar to permutations
   and combinations.  A multiset is an array of k integers in the
   range 0 to n-1 where each value may occur more than once. Multisets
   can be used to iterate over the indices of a k-th order symmetric
   tensor in n-space. (Rhys Ulerich)

** Added gsl_integrate_glfixed routines for performing fixed order
   Gauss-Legendre integration 
   (Pavel Holoborodko, Konstantin Holoborodko, Rhys Ulerich)

** In the LMDER multi-dimensional fitting routines, the return code
   GSL_ENOPROG is now used instead of GSL_CONTINUE for the case where
   10 or more attempts to find a suitable trial step have been made
   without success. [bug #25383]

** The confluent hypergeometric function gsl_sf_hyperg_U (a,b,x) has
   been extended to support x < 0 for cases not involving
   singularities in 1F1(a,b,x). [bug #27859]

** The F-distribution gsl_ran_fdist_pdf now avoids unnecessary
   underflow and overflow and handles cases where n > 248. [bug
   #28500]

** The SVD routines now use a scaled version of the implicit QR method
   and compute the shift more reliably for values at the limit of
   double precision, avoiding potential NaNs. [bug #28767]

** A compile time error is emitted if the configuration stage prevents
   the functions gsl_isnan and gsl_finite from being defined.

** Added missing dereference in GSL_VECTOR_COMPLEX when not using
   GSL_RANGE_CHECK [bug #28017]

** Improved the range of gsl_sf_hyperg1F1(a,b,x) when a<0,b>0. [bug
   #28718]

** Added macros GSL_MAJOR_VERSION and GSL_MINOR_VERSION in
   <gsl/gsl_version.h>

** Improved gsl_eigen_symmv and gsl_eigen_symm to avoid a potential
   infinite loop when the tridiagonalised matrix contains very small
   values. [bug #28096]

** Added functions gsl_multifit_linear_usvd and
   gsl_multifit_wlinear_usvd for multilinear fitting without
   column-scaling of the fit matrix.

* What was new in gsl-1.13:

** Upgraded to latest autoconf and automake (autoconf-2.64,
   automake-1.11)

** Fixed the rk4 and bspline allocators to avoid invalid free()
   calls under out of memory conditions. [bug #27194, #27236]

** Fixed a bug in gsl_multimin_fminimizer_nmsimplex2 where the center
   and size of the simplex were not updated on contract-by-best steps,
   causing failures in convergence. [bug #27180]

** Added new functions to set MISER and VEGAS Monte Carlo integration
   parameters, and to examine VEGAS chi-squared value and intermediate
   results.

** Added the function gsl_bspline_greville_abscissa to compute
   Greville abscissae for B-splines.

** The cumulative distribution functions gsl_cdf_gumbel1_{P,Q} should
   now handle a larger range of parameters without underflow and
   overflow.

** The header file gsl_const_cgs.h no longer defines values for
   electromagnetic units.  Applications should use gsl_const_cgsm.h
   instead to obtain the values in the CGS-Magnetic system.  The
   previous values for these units given in gsl_const_cgs.h were
   ill-defined as the type of CGS electromagnetic system was
   unspecified (the values were a mixture of CGS units with the Ampere
   of the MSKA system).  The affected constants are
   GSL_CONST_CGS_BOHR_MAGNETON, GSL_CONST_CGS_ELECTRON_CHARGE,
   GSL_CONST_CGS_ELECTRON_MAGNETIC_MOMENT, GSL_CONST_CGS_FARADAY,
   GSL_CONST_CGS_GAUSS, GSL_CONST_CGS_NUCLEAR_MAGNETON,
   GSL_CONST_CGS_PROTON_MAGNETIC_MOMENT, and GSL_CONST_CGS_ROENTGEN.

** The Pochhammer functions gsl_sf_poch(a,x) and gsl_sf_lnpoch(a,x) now
   handle the special cases where a and a+x are zero or negative
   integers.

** The confluent hypergeometric function gsl_sf_hyperg_U (a,b,x) now
   handles some cases where x=0. The case where 1+a-b is a negative
   integer no longer returns an error [bug #22859] and the incorrect
   termination of the series in certain cases is fixed [bug #26706].

** Added a new function gsl_poly_eval_derivs to evaluate a polynomial
   and its derivatives simultaneously.

** Added a new univariate minimisation algorithm
   gsl_min_fminimizer_quad_golden which is a variant of Brent's
   algorithm with safeguarded step-length adjustment.

** Added a new Nelder-Mead minimiser gsl_multimin_fminimizer_nmsimplex2rand
   which uses a randomly oriented simplex rather than one fixed on
   the coordinate axes [bug #25077]

** The texinfo file now uses the dircategory "Software libraries" from
   the Free Software Directory, as recommended in the Texinfo manual.

** The function gsl_ran_exponential now includes zero in its output
   range. [bug #25039]

** All functions for freeing allocated memory now accept a NULL
   pointer, following the standard C convention for free(). [bug
   #25319]

** The function gsl_sum_levin_u_accel now handles the special case
   c_0 + 0 + 0 + 0 + .... that occurs when summing power series
   c_n*x^n with x=0. [bug #26807]

** The functions gsl_linalg_LU_solve, gsl_linalg_LU_svx,
   gsl_linalg_LU_refine, gsl_linalg_LU_invert and their complex
   equivalents now return an error for singular matrices.

** The multifit LMDER hybrid solvers now check the return code of the
   user-supplied function in the gsl_multifit_fdfsolver_set
   method. [bug #26871]

** Improved the implementation of gsl_ran_discrete_preproc to avoid
   internal errors due to inconsistencies from excess precision on
   some platforms. [bug #26502]

** Corrected gsl_sf_hyperg_2F1(a,b,c,x) to not give a domain error in
   the case where c is a negative integer and the series terminates
   with a finite result.

** The C99 inline keyword is now supported, in addition to the
   previously supported GNU-style inline.

** Modified gsl_poly_complex_solve_cubic and gsl_poly_solve_cubic to
   avoid returning NaNs in cases where excess precision causes a
   change in the number of roots. 

** Fixed incorrect length check in gsl_blas_drotm. [bug #26503]

** Fixed gsl_odeiv_step_gear2 to restore y on step failure

** gsl_odeiv_evolve_apply now restores the correct value of t on step
   failures [bug #26255].

** Using make install prefix=DIR now puts correct paths in package
   config files gsl-config and gsl.pc

** Modified gsl_monte_vegas to work around pow() function inaccuracies
   on MinGW [bug #25413].

** Increased the number of terms in gsl_sf_mathieu_a and
   gsl_sf_mathieu_b to improve convergence in difficult regions [bug
   #25075]

* What was new in gsl-1.12:

** Upgraded to latest libtool, autoconf and automake (libtool-2.2.6,
   autoconf-2.63, automake-1.10.2)

** Improved the convergence of gsl_sf_gamma_inc_P for x/a ~=~ 1 and
   large x,a.  Fixes problems with large arguments in cdf functions
   such as gsl_cdf_chisq_Pinv(x,nu) [bug 24704].

** Fixed gsl_ran_gamma_knuth to handle the case of a >= UINT_MAX [bug
   #24897]

** Added gsl_bspline_eval_deriv to compute bspline derivatives
   (Rhys Ulerich)

** Added a faster simplex mininimser gsl_multimin_fminimizer_nmsimplex2
   which is O(N) instead of O(N^2) [bug #24418]

** Improved the original chi-squared formula in gsl_monte_vegas to
   avoid catastrophic cancellation [bug #24510].  The previous formula
   could return incorrect or negative values for relative errors <
   1e-8, which could occur when integrating very smooth functions.

** Added new auxiliary functions gsl_cheb_order, gsl_cheb_size,
   gsl_cheb_coeffs for Chebyshev series [bug #21830]

** Updated license of the reference manual to GNU FDL version 1.3.

** Fixed a bug where the gsl_isinf function would return +1 for -Inf
   on systems where isinf(-Inf) returns the non-standard value +1.
   [bug #24489]

** Added missing functions gsl_vector_complex_{isnonneg,add,sub,mul,
   div,scale,add_constant} and gsl_matrix_complex_float_isnonneg [bug
   #22478]

** Cross compilation should now work for x86 hosts.

** Fixed a bug in gsl_interp_accel_find() where values lying on the
   upper boundary between interpolation points could return the index
   from the lower side. [bug #24211]

** Fixed gsl_linalg_solve_cyc_tridiag so that its output respects the
   solution vector's stride. Previously the x_stride value was ignored
   causing the output to be incorrect for non-unit stride. [bug #24162]

** Corrected a bug in the series calculation of gsl_sf_ellint_Kcomp
   for k close to 1. [bug #24146]

** Extended gsl_linalg_QRPT_update to handle rectangular matrices.
   Corrected definition of the update formula in the manual for
   both gsl_linalg_QR_update and gsl_linalg_QRPT_update.

** Added routine gsl_linalg_cholesky_invert

** Fixed a bug the simplex algorithm which caused the second highest
   point to be incorrectly equal to the first when the first value was
   the highest, which could cause suboptimal convergence. [bug #23192]

** Fixed a problem with convergence for inverse gamma and chisq
   distribitions, gsl_cdf_gamma_{P,Q}inv and gsl_cdf_chisq_{P,Q}inv.
   [bug #23101]

** Improved the handling of constant regions in Vegas by eliminating
   spurious excess precision when computing box variances.

** Fixed a potential division by zero in gsl_monte_miser when the
   left/right weight factors decrease below 1.

** Fixed incorrect dimensions check in gsl_matrix_sub{row,column}

* What was new in gsl-1.11:

** The GSL repository and bug database are now hosted at Savannah
   http://savannah.gnu.org/projects/gsl/

** Upgraded to latest libtool, autoconf and automake (libtool-2.2,
   autoconf-2.61, automake-1.10.1)

** Fixed underflow in ODE adaptive step size controller that could
   cause step size to decrease to zero (bug #21933).

** Improved the handling of the asymptotic regime in gsl_sf_bessel_jl.

** Improved the handling of large arguments in cumulative distribution
   functions using the incomplete beta function, such as gsl_cdf_fdist_P.

** Fixed overflow bug in gsl_cdf_hypergeometric_{P,Q} for large
   arguments (bug #22293).

** gsl_ran_gaussian_ziggurat now handles generators with different
   ranges explicitly, to minimise the number of function calls
   required (bug #21820).  Also fixes bug #22446 (rng limit in
   gsl_ran_chisq()).

** Added missing error terms in gsl_sf_exp_mult_e10_e to prevent
   the error being underestimated (bug #22041).  

** Updated some constants to the CODATA 2006 values.

** The hypergeometric function gsl_sf_hyperg_2F1 now handles the case
   where x==1.

** Fixed a bug in the brent minimiser which prevented optimal convergence.

** Added functions for evaluating complex polynomials

** The convergence condition for gsl_multiroots_test_delta now accepts
   dxi == 0.

** Improved functions gsl_ldexp and gsl_frexp to handle the full range
   of double precision numbers in all cases.

** Added new quasi random generators gsl_qrng_halton and
   gsl_qrng_reversehalton which support dimensions up to 1229.

** Added function gsl_multifit_linear_residuals for computing the
   residuals of the fit

* What was new in gsl-1.10:

** License updated to GNU GPL version 3.

** Added support for generalized eigensystems

** Added function gsl_stats_correlation to compute Pearson correlation
of two datasets

** Added the new function gsl_sf_expint(n,x) for computing the n-th
order exponential integral.

** Added functions gsl_vector_isnonneg and gsl_matrix_isnonneg.

** Added functions gsl_matrix_subrow and gsl_matrix_subcolumn

** Extended Cholesky routines to complex matrices

** Added support in gsl_ieee_set_mode for controlling SSE exceptions
and rounding through the MXCSR control word on x86 processors.

** The autoconf macro AM_PATH_GSL has been renamed to AX_PATH_GSL, to
avoid conflicts with the autoconf namespace.

** Improved handling of underflow in gsl_eigen_symm.

** The function gsl_multiroot_fdjacobian now returns the error code
GSL_ESING if any of the columns of the computed jacobian matrix are
zero.  This may occur if the step size of the derivative is too small.

** Extended the function gsl_sf_beta_inc(a,b,x) to handle cases where
a<0 or b<0.

** Fixed the round-off error estimate in gsl_deriv_{central,backwards,
forward} to correctly account for numerical error in the step-size h.

** Fixed gsl_cdf_beta_Pinv, gsl_cdf_gamma_Pinv, gsl_cdf_beta_Pinv to
avoid returning spurious values for large parameters when the
iteration did not converge.  If the iteration cannot converge, GSL_NAN
is returned.

** gsl_ran_dirichlet now handles smaller values of alpha[] without
underflow, avoiding a NaN in the returned value.

** The SVD routines now avoid underflow in the Schur decomposition for
matrices with extremely small values <O(1e-150).

** gsl_complex_pow now returns 0^0=1 (instead of zero) to match the usual
pow function, and handles z^(1,0) and z^(-1,0) as special cases.

** Fixed a bug in the set function for multifit lmder solver so that
previous values are cleared correctly.

** Improved the function gsl_log1p to prevent possible loss of
accuracy caused by optimisations.

** Improved the convergence test in the Lambert functions to take
account of finite precision and avoid possible failure to converge.

** The configure script no longer redefines finite() to isfinite() as
a workaround for missing finite(), as this caused problems on Solaris.
If finite() is not present gsl_finite() will be used instead.

** Improved the accuracy of the generalised laguerre polynomials for
large n when alpha=0.

** The functions gsl_{isnan,isinf,finite} will now always use the
system versions of isnan, isinf and finite if they are available.
Previously the portable GSL implementations were used whenever the
platform supported IEEE comparisons.  The portable gsl_isinf function
now returns -1 instead of +1 for -Inf, in line with recent versions of
the GNU C Library.

* What was new in gsl-1.9:

** Fixed the elliptic integrals F,E,P,D so that they have the correct
behavior for phi > pi/2 and phi < 0.  The angular argument is now
valid for all phi.  Also added the complete elliptic integral
gsl_sf_ellint_Pcomp.

** Added a new BFGS minimisation method gsl_multimin_fdfminimizer_vector_bfgs2
based on the algorithm given by R.Fletcher in "Practical Methods of
Optimisation" (Second edition).  This requires substantially fewer
function and gradient evaluations, and supercedes the existing BFGS
minimiser.

** The beta functions gsl_sf_beta_e(a,b) and gsl_sf_lnbeta_e(a,b) now
handle negative arguments a,b.  Added new function gsl_sf_lnbeta_sgn_e
for computing magnitude and sign of negative beta values, analagous to
gsl_sf_lngamma_sgn_e.

** gsl_cheb_eval_mode now uses the same error estimate as
gsl_cheb_eval_err.

** Improved gsl_sf_legendre_sphPlm_e to avoid underflow with large
arguments.

** Added updated Knuth generator, gsl_rng_knuthran2002, from 9th
printing of "The Art of Computer Programming".  Fixes various
weaknesses in the earlier version gsl_rng_knuthran.  See
http://www-cs-faculty.stanford.edu/~knuth/news02.htm

** The functions gsl_multifit_fsolver_set, gsl_multifit_fdfsolver_set
and gsl_multiroot_fsolver_set, gsl_multiroot_fdfsolver_set now have a
const qualifier for the input vector x, reflecting their actual usage.

** gsl_sf_expint_E2(x) now returns the correct value 1 for x==0,
instead of NaN.

** The gsl_ran_gamma function now uses the Marsaglia-Tsang fast gamma
method of gsl_ran_gamma_mt by default.

** The matrix and vector min/max functions now always propagate any
NaNs in their input.

** Prevented NaN occuring for extreme parameters in
gsl_cdf_fdist_{P,Q}inv and gsl_cdf_beta_{P,Q}inv

** Corrected error estimates for the angular reduction functions
gsl_sf_angle_restrict_symm_err and gsl_sf_angle_restrict_pos_err.
Fixed gsl_sf_angle_restrict_pos to avoid possibility of returning
small negative values.  Errors are now reported for out of range
negative arguments as well as positive.  These functions now return
NaN when there would be significant loss of precision.

** Corrected an error in the higher digits of M_PI_4 (this was beyond
the limit of double precision, so double precision results are not
affected).

** gsl_root_test_delta now always returns success if two iterates are
the same, x1==x0.

** A Japanese translation of the reference manual is now available
from the GSL webpage at http://www.gnu.org/software/gsl/ thanks to
Daisuke TOMINAGA.

** Added new functions for basis splines, see the "Basis Splines"
chapter in the GSL Reference Manual for details.

** Added new functions for testing the sign of vectors and matrices,
gsl_vector_ispos, gsl_vector_isneg, gsl_matrix_ispos and
gsl_matrix_isneg.

** Fixed a bug in gsl_sf_lnpoch_e and gsl_sf_lnpoch_sgn_e which caused
the incorrect value 1.0 instead of 0.0 to be returned for x==0.

** Fixed cancellation error in gsl_sf_laguerre_n for n > 1e7 so that
larger arguments can be calculated without loss of precision.

** Improved gsl_sf_zeta_e to return exactly zero for negative even
integers, avoiding less accurate trigonometric reduction.

** Fixed a bug in gsl_sf_zetam1_int_e where 0 was returned instead of
-1 for negative even integer arguments.

** When the differential equation solver gsl_odeiv_apply encounters a
singularity it returns the step-size which caused the error code from
the user-defined function, as opposed to leaving the step-size
unchanged.

** Added support for nonsymmetric eigensystems

** Added Mathieu functions

* What was new in gsl-1.8:

** Added an error check to trap multifit calls with fewer observations
than parameters.  Previously calling the multifit routines with n<p
would cause invalid memory access.

** Added the Debye unit to physical constants.

** Added cumulative distribution functions for the discrete
distributions, including binomial, poisson, geometric, negative
binomial, pascal and hypergeometric.

** Added the functions gsl_cdf_beta_{Pinv,Qinv} and
gsl_cdf_fdist_{Pinv,Qinv} for computing the inverse of the cumulative
beta and F distributions.

** Added the multilinear fit estimator function gsl_multifit_linear_est
for computing model values and their errors.

** Avoid division by zero in gsl_multimin_fdfminimizer_vector_bfgs
if the step-size becomes too small.

** Users on DEC Alpha systems will need to specify their desired IEEE
arithmetic options via CFLAGS when building the library, as these are
no longer added automatically.

** Added new random variate generators gsl_ran_gaussian_ziggurat
and gsl_ran_gamma_mt for the Gaussian and Gamma distributions based on
the Marsaglia-Tsang ziggurat and fast gamma methods.

** Improved the speed of the exponential power distribution
gsl_ran_exppow.

** Improved the speed of the Gaussian ratio method by adding quadratic
bounds in gsl_ran_gaussian_ratio_method.

** Added an extra term to the taylor series of the synchrotron
functions gsl_sf_synchrotron_1 and gsl_sf_synchrotron_2 for small x to
ensure smooth matching with the chebyshev expansion.

** The binomial pdf gsl_ran_binomial_pdf now handles the cases p=0
and p=1 and is more accurate for the case of small p with k=0.

** Fixed the spherical bessel function gsl_sf_bessel_jl_e) to limit
the use of gsl_sf_bessel_Jnu_asympx_e to the range x>100*l*l to
satisfy he requirement x>>l*l in the asymptotic expansion.

** The scaled bessel function gsl_sf_bessel_In_scaled now handles
larger arguments x > 1e7 correctly for n < 150 using the uniform
asymptotic expansion instead of the continued fraction expansion.

** The functions gsl_stats_min/max now return NaN if the data contains
NaN. Similarly, the functions gsl_stats_min/max_index return the index
of the first occurring NaN in the data when it contains a NaN.

** Fixed an invalid memory access that caused incorrect results for
the special case in periodic cubic spline interpolation of 3 points.

** Added Debye functions for n=5 and n=6

** Added the missing functions gsl_spline_name() and
gsl_spline_min_size()

** The function gsl_rng_uniform_int(r,n) now returns an error for n=0,
which can occur when passing an unsigned integer value of 2^32.

* What was new in gsl-1.7:

** Switched gsl_randist_binomial to use the faster binomial random
variate TPE algorithm by default.  The previous binomial variate
algorithm is available as gsl_randist_binomial_knuth.  This will
result in a different sequence of binomial variates in programs using
this function.

** Improved the algorithm for gsl_sf_elljac_e to avoid cancellation
errors near quarter periods.

** Fixed the branch selection in gsl_sf_gamma_inc_Q_e to avoid
inaccurate results for large a,x where x~=~a.

** The multilinear fitting functions now have forms which accept a
user-specified tolerance for the SVD cutoff and return the
corresponding effective rank of the design matrix.

** The quadratic solvers in poly/ now handle linear equations
gracefully (i.e. quadratrics with a leading coefficient of zero).

** The output of "make check" now only shows test failures by default,
to reduce the amount of output.  Set the environment variable
GSL_TEST_VERBOSE=1 to display all the output.  To assist debugging,
the test number of each failure is shown in square brackets at the
line-end [NNNN].

** Fixed bugs in gsl_linalg_SV_decomp_jacobi which caused
incorrect results for some input matrices.

** Bessel, coulomb, dilogarithm and legendre_H3d functions now use
hypot internally to avoid overflow when computing terms like
sqrt(1+x*x).

** The 'Usage' chapter of the reference manual now explains how to
handle deprecated functions using the GSL_DISABLE_DEPRECATED macro.

** The conflicting enum definitions for 'forward' and 'backward' in
gsl_ftt.h and gsl_wavelet.h are deprecated.  User code should switch
to the new definitions gsl_fft_forward, gsl_fft_backward,
gsl_wavelet_forward and gsl_wavelet_backward. Selectively define
GSL_DISABLE_DEPRECATED before including the headers to use the new
definitions on either or both modules.

** Fixed an error in the the brent minimisation algorithm.  Iterations
should now follow Brent's original description correctly.

** The bound coulomb function gsl_sf_hydrogenicR_e no longer reports
an underflow for exact zeroes of the wavefunction.

** gsl_linalg_SV_decomp_jacobi now reports an error for the
unimplemented case M<N correctly.

** Fixed conformance test for the SYRK and HERK blas functions
gsl_blas_{s,d,c,z}syrk and gsl_blas_{c,z}herk for non-square matrices.

** Configure now checks for presence of ieeefp.h if needed.

** Differential equation solvers now propagate error codes returned
from user-defined functions to the top-level in all cases.

** Sort functions now avoid an infinite loop if Nans are present in
the input vector.  The order of nans in the output is undefined,
although other elements will be sorted correctly.

* What was new in gsl-1.6:

** Added a new wavelet directory, with 1-dimensional and 2-dimensional
discrete wavelet transforms.

** Added support for LQ and P^T LQ decompositions.  To find the QR
decomposition of large systems (M>>N) use the LQ decomposition,
solving the transpose of the original system.  This allows more
efficient memory access, and is useful for solving large least-squares
problems.

** Fixed a bug in the SYRK and HERK blas functions gsl_blas_{s,d,c,z}syrk 
and gsl_blas_{c,z}herk which caused invalid memory access for non-square 
matrices.

** Fixed a bug in gsl_swap_vectors which caused it to return incorrect
results when swapping vectors with different strides.

** Corrected the error estimate for gsl_cheb_eval_n_err to use
evaluation order instead of the approximation order.

** Improved the reliability of the gsl_sf_gamma_inc family of
functions.

** Equal abscissae are now handled gracefully in the cspline and
periodic cspline interpolations.

** Removed potential cancellation error in calculation of uniform
histogram ranges.

** Improved numerical stability of integration for akima and cspline
interpolation.

** Differential equation solvers now handle error codes returned from
user-defined functions.

** Improved error estimates in ode-initval solvers, and provide exact
derivatives on output.  Added new semi-implicit ode-initval solver,
gsl_odeiv_step_rk2simp.

** Added missing function definition for gsl_sf_psi_1.

** Fixed the function gsl_sf_expint_Ei_scaled to call
gsl_sf_expint_Ei_scaled_e instead of gsl_sf_expint_Ei_e.

** Added cumulative distribution function for exponential power
distribution.

** The functions gsl_cdf_beta_P and gsl_cdf_beta_Q now return
consistent results of 0 or 1 for out of range values, x<0 and x>1,
rather than 0 for left and right tails simultaneously.

** The Jacobi eigensolvers gsl_eigen_jacobi and gsl_eigen_jacobi_invert 
have new implementations from Golub and Van Loan.

** The standard output and standard error streams are now flushed by
the default error handler before the program aborts, in order to
ensure that error messages are properly displayed on some platforms.

* What was new in gsl-1.5:

** Multifit routines now handle iterations where |f| is already
minimised to zero, without division by zero.

** Fixed the singular value tolerance test in the multifit covariance
calculation from < to <= to match the original MINPACK code.

** The macro HAVE_INLINE is now tested with #ifdef instead of #if as
in versions prior to 1.4, to match the documentation, and the macro
GSL_RANGE_CHECK_OFF now works correctly.  An alternative macro
GSL_RANGE_CHECK={0,1} can be used to control range-checking.

** Fixed a potential array overflow in gsl_ran_landau.

** Fixed a small discrepancy in the tolerance calculation of the
one-dimensional brent minimiser.

** Numerical derivatives should now be calculated using the
gsl_deriv_forward, gsl_deriv_central and gsl_deriv_backward functions,
which accept a step-size argument in addition to the position x.  The
original gsl_diff functions (without the step-size) are deprecated.

** Corrected documentation for gsl_ran_hypergeometric_pdf()

** The tridiagonal matrix solvers gsl_linalg_solve_symm_tridiag,
gsl_linalg_solve_tridiag, gsl_linalg_solve_symm_cyc_tridiag,
gsl_linalg_solve_cyc_tridiag now use the GSL_ERROR macro to report
errors, instead of simply returning an error code.  The arguments to
these functions must now use exact lengths with no additional
elements.  For cyclic systems all vectors must be of length N, for
tridiagonal systems the offdiagonal elements must be of length N-1.

** The singular value decomposition routines gsl_linalg_SV_decomp and
gsl_linalg_SV_decomp_mod now handle the SVD of a column vector (N=1,
arbitrary M), which can occur in linear fitting.

** Restored missing header files gsl_const_mks.h and gsl_const_cgs.h.
The incorrect values of the electrical units for gsl_const_cgs
(VACUUM_PERMEABILITY and VACUUM_PERMITTIVITY) have been removed.

** Fixed gsl_linalg_SV_decomp() to avoid an infinite loop when
computing the SVD of matrices containing Inf and Nan.

** Fixed gsl_linalg_balance_columns() to avoid an infinite loop when
rescaling matrices containing Inf and NaN.

** Fixed header file <gsl/gsl_sf_log.h> to include declarations for 
error codes in inline versions of gsl_sf_log functions

** Fixed header file <gsl/gsl_const.h> to include new MKSA and CGSM
header files.

** Added Stefan-Boltzmann constant and Thomson cross section to
physical constants

* What was new in gsl-1.4:

** Added cumulative distribution functions and their inverses for the
continuous random distributions including: gaussian, lognormal, gamma,
beta, cauchy, laplace, chisq, exponential, gumbel, weibull,
F-distribution, t-distribution, logistic, pareto and rayleigh.

** Added faster binomial random variates using the TPE rejection
algorithm, in the function gsl_randist_binomial_tpe.

** Added new functions gsl_rng_fwrite and gsl_rnd_fread for storing
the state of random number generators in a file.

** Added a new function gsl_combination_memcpy()

** Corrected values of electrical constants in CGS units.  To take
account of different electrical systems of units the values are now
prefixed by GSL_CONST_MKSA (for the SI Metre, Kilogram, Second, Ampere
system) or GSL_CONST_CGSM (for the Centimetre, Gram, Second, Magnetic
system with the Gauss as the fundamental unit of magnetic field
strength).  The previous GSL_CONST_MKS and GSL_CONST_CGS prefixes have
been removed, as have the permeability and permittivity constants in
the CGS system since this uses different defining equations.

** Fixed bugs in the random number generators gsl_rng_fishman18,
gsl_rng_fishman2x, and gsl_rng_knuthran2 which caused them to return
incorrect results.  Minor corrections were made to the parameters in
the other Knuth generators borosh13, coveyou, fishman20, lecuyer21,
and waterman14.

** Fixed a missing transpose bug in the gsl_linalg_QR_QRsolve
and gsl_linalg_QRPT_QRsolve routines which were computing the
solution to Q^T R x = b instead of Q R x = b.

** Fixed gsl_sf_gammainv to return zero instead of a domain
error for arguments corresponding to singularities in gamma.

** Fixed a bug in the simplex minimization algorithm which
caused it to fail to find the second highest point correctly
when searching the set of simplex points.

** Fixed a bug in the conjugate gradient minimizers conjugate_pr,
conjugate_fr and vector_bgfs which caused the search
directions to be updated incorrectly.

** Fixed a bug in gsl_sf_psi_1_int(1) which caused it to
return the incorrect sign for psi(1,1).

** Fixed the simulated annealing routine gsl_siman_solve to use the
parameter iters_fixed_T for the number of iterations at fixed
temperature instead of n_tries.

** Fixed a bug in gsl_combination_valid which caused it to return the
incorrect status.

** Fixed a bug in gsl_permutation_canonical_to_linear which caused the
output to always be zero, and the input permutation to be incorrectly
replaced by the output.

** Fixed a bug is gsl_ran_discrete which could cause uninitialised
data to be returned for some distributions.

** Fixed the dependencies for gsl_chebyshev.h to include gsl_math.h.

** Fixed a bug in gsl_complex_arccsc_real which caused it to return 
the incorrect sign for the imaginary part when -1<x<0.

** Fixed a bug in the QAWC Cauchy integration routine which could
allow the singularity to fall on an interval boundary, leading to
division by zero.

** Improved gsl_sf_gamma_inc_P(a,x) to avoid a domain error for x<<a
when a>10.

** Improved the accuracy of gsl_sf_coupling_3j for large arguments.

** Improved the performance of gsl_sf_choose(m,n) by separating the
calculations for small and large arguments.

** On platforms without IEEE comparisons gsl_{isnan,isinf,finite} will
fall back to the system versions of isnan, isinf and finite if
available.

** gsl_linalg_householder_hv now uses BLAS routines internally

** The script configure.in is now compatible with autoconf-2.50 and
later.

** Reduced the memory usage of the multifit algorithms from MxM to MxN
for large M by performing the QR decomposition of the Jacobian
in-place.

** IEEE modes now use the C99 fenv.h functions when platform spectific
functions are not available.

* What was new in gsl-1.3:

** Changed interface for gsl_sf_coupling_6j...(...). The old functions
actually calculated 6j for a permutation of the arguments (that
related to Racah W). This was incorrect and not consistent with
the documentation. The new versions calculate < {a,b,c}, {d,e,f} >,
as stated in the documentation. The old versions are still available
as gsl_sf_coupling_6j_INCORRECT...(...), though they are deprecated
and will be removed at some point in the future.

** Added new functions for computing Em(x)=exp(-x)*Ei(x), the modified
(scaled) form of the exponential integral, gsl_sf_expint_E1_scaled,
gsl_sf_expint_E2_scaled, gsl_sf_expint_Ei_scaled.
   
** Fixed compilation problems with gcc -ansi and other ANSI compilers.

** Fixed uninitialized memory access in the Niederreiter quasi-random
number generator.

** Fixed the eigenvalue routines to prevent an infinite loop for Inf
or NaN entries in matrix.

** Fixed a bug in the multifit and multiroots allocation routines
which cause them to fail to report some out of memory conditions.

** Fixed a bug in the seeding for the random number generator
gsl_rng_taus2 which affected a small number of seeds.

** Modified the complex householder transforms to avoid division by
zero, which could cause NaNs to be returned by the gsl_eigen_hermv
eigenvalue decomposition.

** The Nelder-Mead simplex algorithm for multidimensional 
minimisation has been added.

** The random number distributions now include the Dirichlet and
Multinomial distributions.

** Added a new function gsl_fcmp for approximate comparison of
floating point numbers using Knuth's algorithm.

** Added new functions gsl_ldexp and gsl_frexp as portable
alternatives to ldexp() and frexp().

** Fixed a bug in gsl_linalg_bidiag_unpack_B which was returning
incorrect results for the superdiagonal.

** Fixed a bug in the acceptance condition for simulated annealing

** Ordinary differential equations can now be solved using a different
absolute error for each component with gsl_odeiv_control_scaled_new().

** Upgraded to libtool-1.4.3

* What was new in gsl-1.2:

** Added new functions for combining permutations, converting between
cyclic and linear representations, and counting cycles and inversions.

** New multiroot functions now allow access to the current values of f
and dx.

** The default error handler now outputs a explanatory message before
aborting.

** Extended gsl_linalg_SV_decomp to handle exact zeroes in the
singular values, and added tests for 3x3 matrices.

** Fixed a bug in gsl_linalg_SV_decomp which caused singular values to
be sorted incorrectly.

** Fixed a bug in gsl_linalg_solv_symm_cyc_tridiag which caused it to
produce incorrect results.

** Added nonsymmetric tridiagonal solvers gsl_linalg_solve_tridiag and
gsl_linalg_solve_cyc_tridiag.

** The declarations used to export static objects can now be
controlled through a macro GSL_VAR and the header file
<gsl/gsl_types.h>.

** The simulated annealing routine gsl_siman_solve now keeps track of
the best solution so far.

** The values of the physical constants have been updated to the
CODATA 1998 recommendations.

** Added new physical constants, newton, dyne, joule, erg and 
power-of-ten prefixes, Mega, Giga, Tera, etc.

** The error estimate for the elliptic function gsl_sf_ellint_Kcomp_e
has been improved to take account of numerical cancellation for small
arguments.

** The domain of gsl_sf_psi_1piy has been extended to negative y.

** Fixed memory leak in the Chebyshev module.

** The seeding procedure of mt19937 has been updated to the latest
version from Makoto Matsumoto and Takuji Nishimura (Jan 2002). The
original seeding procedure is available through the generator
gsl_rng_mt19937_1999.

** A new random number generator gsl_rng_taus2 has been added to
correct flaws in the seeding procedure of gsl_rng_taus, as described
in an erratum to the original paper of P. L'Ecuyer.

** Added missing declaration for the generator gsl_rng_mt_19937_1998.

** Added missing quasi-random number generator function gsl_qrng_init.

** Removed unnecessary endpoint subtraction in chebyshev-based
QUADPACK routines to avoid possible loss of precision.

** Fixed bug in gsl_interp_cspline_periodic which caused a
discontinuity in the derivative near the boundary.

** The function gsl_min_fminimizer_minimum has been renamed to
gsl_min_fminimizer_x_minimum for consistency (the old function name is
still available but is deprecated).  Additional functions have been
added for accessing the function values at the minimum and endpoints
of the bounding interval.

** The KNOWN-PROBLEMS file of "make check" failures has been replaced
by a BUGS file, since we now require "make check" to work correctly
for stable releases.

* What was new in gsl-1.1.1:

** Fixes to histogram2d stat functions

** Added missing prototypes for complex LU determinant functions

** Improved error handling in multifit routines

** Added check to avoid division by zero for rank-deficient matrix in
multifit iteration

* What was new in gsl-1.1:

** The permutation module now includes a copy function
gsl_permutation_memcpy

** The implementation of gsl_sf_gamma_inc has been improved and now
avoids problems caused by internal singularities which occurred in the
series expansion for some combinations of parameters.

** IEEE comparisons of infinities and NaNs are tested during the
configure stage and the functions gsl_isnan, gsl_isinf and gsl_finite
are only compiled on platforms which support the necessary tests.

** The histogram routines now include a sum function,
gsl_histogram_sum for computing the total bin sum, and additional
statistics functions for 2d histograms.

** Internal error checking of user-defined functions has been improved
in the multiroots functions.

** Constants now include the Bohr Radius and Vacuum Permittivity.

** Range checking is now turned off when building the library, but is
still on by default when compiling user applications.

** A combinations directory has been added for generating combinations (n,k).

** The gamma function now returns exact values for integer arguments.

** Fixed bugs in gsl_sf_hyperg_1F1_int and gsl_sf_hyperg_1F1.

** Fixed internal error handling in gsl_sf_laguerre_n to allow
recovery from overflow.

** Several routines for handling divided difference polynomials have
been added to the poly/ directory.

** The interpolation routines now include polynomial interpolation,
based on divided-differences.

** Added new random number generators from Knuth's Seminumerical
Algorithms, 3rd Edition: borosh13, coveyou, fishman18, fishman20,
fishman2x, knuthran, knuthran2, lecuyer21, waterman14.

** Changed divisor in random number generator gfsr4 from 2^32-1 to
2^32 to prevent exact value of 1.0 from being returned, as specified
in the documentation.

* What was new in gsl-1.0:

** First general release.

** Increased the maximum number of iterations in gsl_poly_complex_solve()
from 30 to 60.

* What was new in gsl-0.9.4:

** Reorganized the multmin functions to use the same interface as the
other iterative solvers.

** Added histogram _alloc functions for consistency, in addition to the
existing _calloc functions.

** Renamed all the gsl_multimin functions to be consistent with the
rest of the library.  An underscore has been removed from _minimizer
in all the function names.

** Renamed the function gsl_sf_coulomb_CL_list to gsl_sf_coulomb_CL_array

** A bug in the multimin functions where the function parameters
(params) were omitted has been fixed.

** A bug in the nonlinear minimization routines has been fixed, which
could prevent the algorithms from converging.  Additional tests from
the NIST reference datasets have been added and these now agree with
MINPACK.

** All the physical constants and conversion factors are now defined as
real numbers to avoid potential problems with integer arithmetic.

** The ODE evolution routines now allow for negative step sizes, and
integrating backwards as well as forwards.

** The implicit Burlisch-Stoer ODE algorithm 'bsimp' now detects
singularities and forces a reduction in step size, preventing runaway
instabilities.

** Fixed a bug in the ODE evolution function gsl_odeiv_evolve_apply
which could cause an erroneous value to be returned if the step size
is reduced on the last step.

* What was new in gsl-0.9.3:

** Routines for complex LU decomposition are now available, allowing
the solution of systems of equations with complex coefficients.

** Matrix views of vectors now correctly require a unit stride for the
original vector.

** Permutations can now be applied to complex arrays and vectors.

** gsl_sf_pow_int now handles the case x = 0, n < 0

** The static versions of inline functions can now be hidden by
defining the preprocessor macro HIDE_INLINE_STATIC.  This is needed
for some compilers.

** The original seeding procedure of mt19937 is available through the
generator gsl_rng_mt19937_1998.  The seeding procedure was flawed, but
is available for compatibility.

** Added missing functions gsl_complex_div_real and
gsl_complex_div_imag.

** Missing functions for constant vector and matrix views have now been
added.

** Statistical calculations for histograms are now available, and the
gsl-histogram command also displays the histogram mean and standard
deviation.

** The behavior of GSL_IEEE_MODE for denormalized exceptions has been
fixed on Openbsd and Netbsd.

** A pkg-config file gsl.pc is included in the distribution

** The reference manual can now be printed in @smallbook format without
overflow.

* What was new in gsl-0.9.2:

** Vector and matrix views are now compliant with the ANSI standard.

** Added Lambert functions gsl_sf_lambert_W0, gsl_sf_lambert_Wm1.

** The reference manual now uses the GNU Free Documentation License.

** Fixed a couple of bugs in the SVD routines.

** Macros for Infinity and Nan now work correctly with Microsoft Visual
C++, and a bug in the config.h file for the finite() function has been
fixed.

** Redundant entries in the test suite for the complex math functions
have been removed, making the distribution size smaller.

** Installed programs gsl-randist and gsl-histogram now use shared
libraries.

* What was new in gsl-0.9.1:

** The single precision ffts now uses float throughout, rather than
mixing float and double.

** The random number distributions now include the Landau distribution.

** The fft function interface has been reorganized, with workspaces
separate from wavetables to eliminate unnecessary recomputation of
trigonometric factors.

** The gsl_interval type has been eliminated and replaced by two double
arguments for simplicity.

** The order of the arguments to the minimization routines is no more
logical, with function values assocatied with x-values.

** Modified initialization of vector and matrix views to work with the
SunPro compiler.

** Renamed gsl_Efunc_t to gsl_siman_Efunc_t, in accordance with
namespace conventions.

** Improved accuracy and fixed bugs in gsl_sf_hyperg_1F1,
gsl_sf_bessel_I0_scaled, gsl_sf_erfc, gsl_sf_log_erfc,
gsl_sf_legendre_Q0 and gsl_sf_legendre_Q1, and gsl_sf_zeta.

** Improved IEEE compliance of special functions, overflows now return
Inf and domain errors return NaN.

** Improved checking for underflows in special functions when using
extended precision registers

* What was new in gsl-0.9:

** There is a new system of vector and matrix views.  Any code using
vector and matrix views will need to be updated.  

** The order of arguments of the view functions involving strides have
been changed to be consistent with the rest of the library.

** The ode solvers have been reorganized.

** There are new eigensystem routines for real symmetric and complex
hermitian matrices.

** The linear algebra directory now includes functions for computing
symmetric tridiagonal decompositions and bidiagonal decompositions.

** The svd routines now include the Golub-Reinsch and Modified
Golub-Reinsch algorithms in addition to the Jacobi algorithm.

** The interpolation directory has been reorganized and a higher-level
"spline" interface has been added which simplifies the handling of
interpolation arguments.

** IEEE support is now available on OpenBSD.

* What was new in gsl-0.8:

** The build process now uses the latest libtool and automake.

** The library should now compile with Microsoft Visual C++.

** Portable versions of the isinf, isnan and finite functions are
available as gsl_isinf(x), gsl_isnan(x) and gsl_finite(x).

** The definitions of GSL_POSINF, GSL_NEGINF and GSL_NAN no longer
cause divisions by zero during compilation.

** The gsl_interp_obj has been renamed to gsl_interp.

** The poly_eval and pow_int functions have been moved from the
specfunc directory to the poly and sys directories.

** The Chebyshev functions are now available as an independent module
in their own directory.

** The error handling conventions have been unified across the
library.  This simplifies the use of the special functions.

** A full CBLAS implementation is now included for systems where ATLAS
has not been installed. The CBLAS library can also be used
independently of GSL.  The organisation of the BLAS directories has been
simplified.

** IEEE support for HPUX-11, NetBSD, Apple Darwin and OS/2 are now
included.

** The library now includes implementations of log1p, expm1, hypot,
acosh, asinh, atanh for platforms which do not provide them.

** The convention for alloc and set functions has changed so that they
are orthogonal. After allocating an object it is now necessary to
initialize it.

** There is a new module for estimating numerical derivatives of functions

** There is a new module for handling data with ntuples

** The histogram lookup functions are now optimized for the case of
uniform bins, and include an inline binary search for speed.

** The Chebyschev coefficients for the QAWO algorithm are now
precomputed in a table for efficiency, rather than being computed on
the fly.

** There are several new sorting functions for selecting the k-th
smallest or largest elements of a dataset.

** Iterator functions are now available for permutations,
gsl_permutation_next and gsl_permutation_prev.

** The function gsl_complex_xy has been renamed gsl_complex_rect

** The API for simulated annealing has been changed to support search
spaces in which the points cannot be represented as contiguous-memory
data structures.  gsl_siman_solve() now takes three extra arguments: a
copy constructor, a copy function and a destructor, allowing
gsl_siman_solve() to do its work with linked data structures.  If all
three of these function pointers are NULL, then the traditioanl
approach of using malloc(), memcpy(), and free() with the element size
is used.

* What was new in gsl-0.7:

** Linux/PowerPC should now be well supported.

** Header files for common physical constants have been added.

** Functions linear and nonlinear regression in one or more dimensions
are now available.

** Vector and matrix views now have access to the address of the
underlying block for compatibility with VSIPL (www.vsipl.org).

** There is a new library for generating low-discrepancy quasi-random
sequences.

** The seeding procedure of the default random number generator
MT19937 has been updated to match the 10/99 release of the original
code.  This fixes a weakness which occurred for seeds which were
powers of 2.

** The blas library libgslblasnative has been renamed libgslblas to avoid
confusion with system blas library

* What was new in gsl-0.6:

** The library is now installed as a single shared or static libgsl
file using libtool.

** The gsl-config script now works.  There is also a gsl.m4 file which
people can use in their configure scripts.

** All header files are now in installed as pkginclude headers in a
gsl/ subdirectory.

** The header files now use extern "C" to allow them to be included in
C++ programs

** For consistency the following functions have been renamed,

    gsl_vector_copy (dest, src) is now  gsl_vector_memcpy (dest, src)
    gsl_rng_cpy (dest, src)     is now  gsl_rng_memcpy (dest, src)
    gsl_matrix_copy_row (v,m,i) is now  gsl_matrix_get_row (v,m,i)
    gsl_matrix_copy_col (v,m,j) is now  gsl_matrix_get_col (v,m,j)
    gsl_vector_swap             is now  gsl_vector_swap_elements
    gsl_vector_swap_cols        is now  gsl_vector_swap_columns
    gsl_vector_swap_row_col     is now  gsl_vector_swap_row_column

and the vector/matrix view allocation functions have been simplified.

** A new sort directory has been added for sorting objects and vectors.

** A permutation directory has been added for manipulating permutations

** Statistics functions now support a stride argument for generality, and
also support weighted samples and a covariance function.

** The names of the statistics functions have been reorganized for
improved clarity. Consult manual for details.

** The environment variable GSL_IEEE_MODE now uses "," as a separator
instead of ";"

** The autogen.sh script, mostly for use by developers who use the CVS
repository, now does not run configure.

** The histogram directory now has additional functions for copying
and comparing histograms, performing arithmetic on histograms and
finding maximum and minimum values. Corresponding functions have been
added for vectors and matrices.

** The linear algebra directory supports additional methods, including
rectangular QR, rectangular QRPT and Cholesky decomposition.

** Complex arithmetic (+,-,*,/) and complex elementary functions
(sqrt, log, exp, sin, cos, tan, arcsin, arccos, arctan, sinh, cosh,
tanh, arcsinh, arccosh, arctanh) are now supported.

** Multidimensional minimization methods are now available.

** The special functions directory now includes a routine for
computing the value of the incomplete beta function.

* Was new in gsl-0.5:

** There is now a KNOWN-PROBLEMS file which lists compilation problems
and test failures which are known to the developers.

** Many improvements have been made to the special functions directory.

** The extrapolations from the Levin u-transform are now more reliable.

** Linear algebra and Eigensystem routines are now available.

** ODE solvers are now available.

** Multidimensional root finding algorithms are available.

** Minimization now keeps track of function values.

** Matrices and vectors now use a BLAS compatible format, and have a
separate memory handling layer (gsl_block).

** Roots of general polynomials can now be found using gsl_poly_complex_solve

** IEEE modes support on Sparclinux, Tru64, AIX and IRIX

** We have added the second generation RANLUX generators RANLXS and RANLXD

** Minimization algorithms are available (one-dimensional)

** Documentation now works out of the box with the standard Texinfo.

** Full reimplementation of the QUADPACK integration library

** Introduced THANKS file.
We appreciate all patches from people on the net, even those which are
too small to warrant adding the author to the AUTHORS file.  The
THANKS file should include everyone who sent in patches.  They should
also be mentioned in the ChangeLog entry.

* What was new in gsl-0.4.1:

** Two changes not making their way into the documentation
A couple of things are not getting into the docs, so here are the
errata:
*** The FFT routines now take a stride parameter.  Passing 1 for the
stride will make them behave as documented.
*** The complex numbers are now an opaque type, and no assumptions can
be made about the format in which they are stored (they are not stored
as a simple structure anymore, since that is not portable).  The type
is now gsl_complex (or gsl_complex_long_double or gsl_complex_float),
and the macros to access them are
    GSL_REAL(z)
    GSL_IMAG(z)
    GSL_COMPLEX_P_REAL(zp)
    GSL_COMPLEX_P_IMAG(zp)
    GSL_COMPLEX_EQ(z1,z2)
    GSL_SET_COMPLEX(zp,x,y)
    GSL_SET_REAL(zp,x)
    GSL_SET_IMAG(zp,y)

This change in the complex number API makes it important that you
start working with 0.4.1 or later.

** 0.4.1 is being released in occasion of the Red Hat 6.0 release.
The specfunc module is still in an alpha state; if you run "make
check" in the specfunc directory you will see that some tests still
fail.

** Most Alpha specific problems have been fixed. In particular the
random number generators rand48 and ranf now work on the Alpha

** Additional random number distributions: 
   Rayleigh distribution
   n-dimensional spherical distribution 
     (ie, points at random on an n-dimensional sphere)
   Gaussian tail distribution 
     (ie, choosing values from a gaussian distribution subject to a 
      constraint that they be larger than some fixed value, eg 5 sigmas)
   Walker's algorithm for arbitrary discrete distributions

* What was new in gsl-0.4:

** A single libgsl.a file is built in the top level directory and
installed, instead of separate .a files for each subdirectory.

** The parts of the complex struct gsl_complex, .real and .imag, are
not supported anymore. The macros GSL_REAL(z) and GSL_IMAG(z) do the
same job. All complex numbers are considered as packed arrays of
floating point numbers, for portability since the layout of structs or
arrays of structs is not guaranteed.

** The interface for matrices and vectors has changed. Vectors now
support strides, and can be used to access rows and columns of a
matrix. Many more types are available (float, double, long double,
int, long, short, char, signed and unsigned, plus complex floats,
doubles and long doubles) due to improvements in our preprocessor
template system.

** The random number generators have a completely new thread-safe
interface and have moved from the random directory to the rng
directory. Any program using random numbers will have to be
updated. You can also choose generators and seeds using the
environment variables GSL_RNG_TYPE and GSL_RNG_SEED.

** Some additional random number distributions have been added in the
randist directory. The available distributiosn are: bernoulli, beta,
binomial, cauchy, chisq, erlang, exponential, fdist, flat, gamma,
gauss, geometric, levy, logistic, lognormal, nbinomial, pareto,
poisson, sphere, tdist, twosidedexp, weibull.

** The FFT interface has be extended to support strides, but the
implementation hasn't been finished for all the cases yet, The FFT
allocation functions now return a pointer to a newly allocated
wavetable struct, instead of taking the pointer to an existing struct
as an argument.

   e.g. status = gsl_fft_wavetable_alloc(n, w)
   is now    w = gsl_fft_wavetable_alloc(n) in accordance with usual practice

** The statistics directory now works with all the builtin
types. It has a new function for computing the lag1-autocorrelation and
an extra set of numerical accuracy tests from NIST as part of 'make
check'.

** The simulated annealing routines no longer set the random number
seed with the time of day.  You'll need to reseed the generator
yourself if you want subsequent runs to use different random numbers.

** Work is in progress on a reimplementation of QUADPACK in the
`integration' subdirectory, but it is not finished yet.

** Work is in progress on reimplementations of the VEGAS and
MISER Monte Carlo algorithms in the monte' subdirectory.  They work
just fine, but the code is still evolving.

** Work has started on a portable blas system in the `blas'
subdirectory.

** You can now set the IEEE arithmetic mode for your programs from the
environment variable GSL_IEEE_MODE by calling the function
gsl_ieee_env_setup(). Currently this only works with the Linux kernel,
HP-UX, SunOS4 and Solaris.

** There are some simple spline interpolation functions in the `interp'
subdir.

** The NEWS file now uses outline mode, like the Emacs NEWS file


* This covers changes made *after* the gsl-0.2 snapshot

** Added several new modules: histogram, integration, matrix, specfunc
and vectors.

** Changed libgsl_statisctics.a to libgslstatistics.a and
libgsl_siman.a to libgslsiman.a, since most of the packages don't have
the underscore.  Users will have to remove the old files, unless they
do a "make uninstall" on the previous release before they install this
new one.

** Changes to the random number suite
Incorporated the gauss, poisson and exponential distributions in
the standard libgslrandom.a


Local variables:
mode: outline
paragraph-separate: "[ 	]*$"
end:<|MERGE_RESOLUTION|>--- conflicted
+++ resolved
@@ -1,12 +1,10 @@
 * What is new in gsl-2.4:
 
-<<<<<<< HEAD
 ** added check for nz == 0 in gsl_spmatrix_get
    (reported by Manuel Schmitz)
-=======
+
 ** permit zero-dimension blocks, vectors, matrics, subvectors,
    submatrices, and views of the above (bug #49988)
->>>>>>> 791e3020
 
 ** added routine gsl_linalg_COD_lssolve2 for regularized
    least squares problems
