--- conflicted
+++ resolved
@@ -1,16 +1,12 @@
-<<<<<<< HEAD
 ** Improved the handling of constant regions in Vegas by eliminating
    spurious excess precision when computing box variances.
 
 ** Fixed a potential division by zero in gsl_monte_miser when the
    left/right weight factors decrease below 1.
 
+** Fixed incorrect dimensions check in gsl_matrix_sub{row,column}
+
 * What was new in gsl-1.11:
-=======
-** Fixed incorrect dimensions check in gsl_matrix_sub{row,column}
-
-* What is new in gsl-1.11:
->>>>>>> ed6107b3
 
 ** The GSL repository and bug database are now hosted at Savannah
    http://savannah.gnu.org/projects/gsl/
