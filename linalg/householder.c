--- conflicted
+++ resolved
@@ -36,14 +36,10 @@
 
 Notes:
 1) on output, v is normalized so that v[0] = 1. The 1 is
-<<<<<<< HEAD
-not actually stored; instead v[0] = -sign(x[0])*||x||.
-=======
 not actually stored; instead v[0] = -sign(x[0])*||x|| so
 that:
 
 P x = v[0] * e_1
->>>>>>> f626f9c3
 
 Therefore external routines should take care when applying
 the projection matrix P to vectors, taking into account
